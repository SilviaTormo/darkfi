use bellman::groth16;
use bls12_381::Bls12;
use ff::{Field, PrimeField};
use group::Group;
use rand::rngs::OsRng;
use std::io;
use std::path::Path;

use sapvi::crypto::{
    coin::Coin,
    create_mint_proof, create_spend_proof, load_params,
    merkle::{CommitmentTree, IncrementalWitness},
    note::Note,
    save_params, setup_mint_prover, setup_spend_prover, verify_mint_proof, verify_spend_proof,
    MintRevealedValues, SpendRevealedValues,
};
use sapvi::error::{Error, Result};
use sapvi::serial::{Decodable, Encodable, VarInt};
use sapvi::tx;

fn main() {
    // Auto create trusted ceremony parameters if they don't exist
    if !Path::new("mint.params").exists() {
        let params = setup_mint_prover();
        save_params("mint.params", &params);
    }
    if !Path::new("spend.params").exists() {
        let params = setup_spend_prover();
        save_params("spend.params", &params);
    }

    // Load trusted setup parameters
    let (mint_params, mint_pvk) = load_params("mint.params").expect("params should load");
    let (spend_params, spend_pvk) = load_params("spend.params").expect("params should load");

    // Cashier creates a secret key
    let cashier_secret = jubjub::Fr::random(&mut OsRng);
    // This is their public key
    let cashier_public = zcash_primitives::constants::SPENDING_KEY_GENERATOR * cashier_secret;

    // Wallet 1 creates a secret key
    let secret = jubjub::Fr::random(&mut OsRng);
    // This is their public key
    let public = zcash_primitives::constants::SPENDING_KEY_GENERATOR * secret;

    // Step 1: Cashier deposits to wallet1's address

    // Create the deposit for 110 BTC
    // Clear inputs are visible to everyone on the network
    let builder = tx::TransactionBuilder {
        clear_inputs: vec![tx::TransactionBuilderClearInputInfo {
            value: 110,
            signature_secret: cashier_secret,
        }],
        inputs: vec![],
        outputs: vec![tx::TransactionBuilderOutputInfo { value: 110, public }],
        clear_outputs: vec![]
    };

    // We will 'compile' the tx, and then serialize it to this Vec<u8>
    let mut tx_data = vec![];
    {
        // Build the tx
        let tx = builder.build(&mint_params, &spend_params);
        // Now serialize it
        tx.encode(&mut tx_data).expect("encode tx");
    }

    // Step 1 is completed.
    // Tx data is posted to the blockchain

    // Step 2: wallet1 receive's payment from the cashier

    // Wallet1 is receiving tx, and for every new coin it finds, it adds to its merkle tree
    let mut tree = CommitmentTree::empty();
    // Here we simulate 5 fake random coins, adding them to our tree.
    for i in 0..5 {
        let cmu = Coin::new(bls12_381::Scalar::random(&mut OsRng).to_repr());
        tree.append(cmu);
    }
    // Now we receive the tx data
    let note = {
        let tx = tx::Transaction::decode(&tx_data[..]).unwrap();
        // Check the public key in the clear inputs
        // It should be a valid public key for the cashier
        assert_eq!(tx.clear_inputs[0].signature_public, cashier_public);
        // Check the tx verifies correctly
        assert!(tx.verify(&mint_pvk, &spend_pvk));
        // Add the new coins to the merkle tree
        tree.append(Coin::new(tx.outputs[0].revealed.coin))
            .expect("append merkle");

        // Now for every new tx we receive, the wallets should iterate over all outputs
        // and try to decrypt the coin's note.
        // If they can successfully decrypt it, then it's a coin destined for us.

        // Try to decrypt output note
        let note = tx.outputs[0]
            .enc_note
            .decrypt(&secret)
            .expect("note should be destined for us");
        // This contains the secret attributes so we can spend the coin
        note
    };

    // Wallet1 has received payment from the cashier.
    // Step 2 is complete.

    // We need to keep track of the witness for this coin.
    // This allows us to prove inclusion of the coin in the merkle tree with ZK.
    // Just as we update the merkle tree with every new coin, so we do the same with the witness.

    // Derive the current witness from the current tree.
    // This is done right after we add our coin to the tree (but before any other coins are added)
    let mut witness = IncrementalWitness::from_tree(&tree);
    // Check this is the 6th coin we added
    assert_eq!(witness.position(), 5);
    assert_eq!(tree.root(), witness.root());

    // Add some more random coins in
    for i in 0..10 {
        let cmu = Coin::new(bls12_381::Scalar::random(&mut OsRng).to_repr());
        tree.append(cmu);
        witness.append(cmu);
        assert_eq!(tree.root(), witness.root());
    }

    // TODO: Some stupid glue code. Need to put this somewhere else.
    let merkle_path = witness.path().unwrap();
    let auth_path: Vec<(bls12_381::Scalar, bool)> = merkle_path
        .auth_path
        .iter()
        .map(|(node, b)| ((*node).into(), *b))
        .collect();

    // Step 3: wallet1 sends payment to wallet2

    // Wallet1 now wishes to send the coin to wallet2

    let secret2 = jubjub::Fr::random(&mut OsRng);
    // This is their public key
    let public2 = zcash_primitives::constants::SPENDING_KEY_GENERATOR * secret2;

    // Make a spend tx

    // Get the coin we're spending from the previous tx
    let coin = {
        let tx = tx::Transaction::decode(&tx_data[..]).unwrap();
        tx.outputs[0].revealed.coin
    };

    // Construct a new tx spending the coin
    // We need the decrypted note and our private key
    let builder = tx::TransactionBuilder {
        clear_inputs: vec![],
        inputs: vec![tx::TransactionBuilderInputInfo {
            coin,
            merkle_path: auth_path,
            merkle_root: tree,
            secret,
            note,
        }],
        // We can add more outputs to this list.
        // The only constraint is that sum(value in) == sum(value out)
<<<<<<< HEAD
        outputs: vec![tx::TransactionBuilderOutputInfo { value: 110, public: public2 }],
        clear_outputs: vec![]
=======
        outputs: vec![tx::TransactionBuilderOutputInfo {
            value: 110,
            public: public2,
        }],
>>>>>>> 26d1382f
    };
    // Build the tx
    let mut tx_data = vec![];
    {
        let tx = builder.build(&mint_params, &spend_params);
        tx.encode(&mut tx_data).expect("encode tx");
    }
    // Verify it's valid
    {
        let tx = tx::Transaction::decode(&tx_data[..]).unwrap();
        assert!(tx.verify(&mint_pvk, &spend_pvk));
    }
<<<<<<< HEAD

    // Step 4 withdraw the funds
}
=======
}
>>>>>>> 26d1382f
<|MERGE_RESOLUTION|>--- conflicted
+++ resolved
@@ -162,15 +162,8 @@
         }],
         // We can add more outputs to this list.
         // The only constraint is that sum(value in) == sum(value out)
-<<<<<<< HEAD
         outputs: vec![tx::TransactionBuilderOutputInfo { value: 110, public: public2 }],
         clear_outputs: vec![]
-=======
-        outputs: vec![tx::TransactionBuilderOutputInfo {
-            value: 110,
-            public: public2,
-        }],
->>>>>>> 26d1382f
     };
     // Build the tx
     let mut tx_data = vec![];
@@ -183,10 +176,6 @@
         let tx = tx::Transaction::decode(&tx_data[..]).unwrap();
         assert!(tx.verify(&mint_pvk, &spend_pvk));
     }
-<<<<<<< HEAD
 
     // Step 4 withdraw the funds
-}
-=======
-}
->>>>>>> 26d1382f
+}